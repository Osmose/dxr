all:
	# Link paths in test.config.in to current working directory
	# replaces PWD with `pwd` and produces test.config
	cat test.config.in | sed -e 's?PWD?'`pwd`'?g' > test.config
	# Navigate into the DXR folder, build using config file
<<<<<<< HEAD
	cd ../../; LD_LIBRARY_PATH=`pwd`/trilite ./dxr-build.py --file tests/json-test/test.config; cd -
=======
	cd ../../; LD_LIBRARY_PATH=$$LD_LIBRARY_PATH:./trilite ./dxr-build.py --file tests/json-test/test.config; cd -
>>>>>>> 97a877c2
	# Launch test server at port 8000
	# cd target/server; ./test-server.py --port 8000; cd - 
clean:
	rm -rf test.config
	rm -rf HelloWorld-objects
	rm -rf temp
	rm -rf target
	cd HelloWorld; make clean; cd -<|MERGE_RESOLUTION|>--- conflicted
+++ resolved
@@ -3,11 +3,7 @@
 	# replaces PWD with `pwd` and produces test.config
 	cat test.config.in | sed -e 's?PWD?'`pwd`'?g' > test.config
 	# Navigate into the DXR folder, build using config file
-<<<<<<< HEAD
-	cd ../../; LD_LIBRARY_PATH=`pwd`/trilite ./dxr-build.py --file tests/json-test/test.config; cd -
-=======
 	cd ../../; LD_LIBRARY_PATH=$$LD_LIBRARY_PATH:./trilite ./dxr-build.py --file tests/json-test/test.config; cd -
->>>>>>> 97a877c2
 	# Launch test server at port 8000
 	# cd target/server; ./test-server.py --port 8000; cd - 
 clean:

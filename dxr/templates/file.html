--- conflicted
+++ resolved
@@ -35,7 +35,6 @@
     </div>
   {%- endfor -%}
 </div>
-<<<<<<< HEAD
 
 <table class="result_snippet file">
   <thead class="visually-hidden">
@@ -43,28 +42,14 @@
       <th scope="col">Code</th>
   </thead>
   <tbody>
-  {% for number, line, annotations in lines %}
+  {% for line, annotations in lines %}
     <tr>
         <td>
-          <a href="#l{{ number }}" id="l{{ number }}">{{ number }}</a>
+          <a href="#l{{ loop.index }}" id="l{{ loop.index }}">{{ loop.index }}</a>
         </td>
         <td class="code">
 <pre>
-<code aria-labelledby="line-{{ number }}">{{ line }}</code>
-=======
-<div class="line-numbers">
-  {% for line, annotations in lines %}
-    <pre><a href="#l{{ loop.index }}"
-            class="ln" id="line-{{ loop.index }}"
-            name="l{{ loop.index }}">{{ loop.index }}</a></pre>
-  {%- endfor %}
-</div>
-<div class="file-lines">
-<pre>
-{%- for line, annotations in lines %}
 <code aria-labelledby="line-{{ loop.index }}">{{ line }}</code>
-{%- endfor -%}
->>>>>>> 7f72d263
 </pre>
         </td>
     </tr>

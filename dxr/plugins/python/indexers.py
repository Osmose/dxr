--- conflicted
+++ resolved
@@ -8,23 +8,17 @@
 from dxr.indexers import (Extent, FileToIndex as FileToIndexBase,
                           iterable_per_line, Position, split_into_lines,
                           TreeToIndex as TreeToIndexBase,
-<<<<<<< HEAD
-                          QUALIFIED_NEEDLE, with_start_and_end)
+                          QUALIFIED_FILE_NEEDLE, QUALIFIED_LINE_NEEDLE,
+                          with_start_and_end)
 from dxr.menus import definition_menu
 from dxr.plugins.python.analysis import TreeAnalysis
 from dxr.plugins.python.menus import class_menu
 from dxr.plugins.python.utils import (ClassFunctionVisitor,
-                                      convert_node_to_name, path_to_module,
-                                      QualNameVisitor)
-=======
-                          QUALIFIED_FILE_NEEDLE, QUALIFIED_LINE_NEEDLE,
-                          with_start_and_end)
-from dxr.plugins.python.analysis import TreeAnalysis
-from dxr.plugins.python.menus import class_menu
-from dxr.plugins.python.utils import (ClassFunctionVisitorMixin,
                                       convert_node_to_name, local_name,
-                                      path_to_module)
->>>>>>> 66e7e9fe
+                                      path_to_module, QualNameVisitor)
+
+
+PLUGIN_NAME = 'python'
 
 
 mappings = {
@@ -65,13 +59,8 @@
                          self.tree.ignore_filenames)
 
     def post_build(self):
-<<<<<<< HEAD
-        paths = ((path, self.tree.source_encoding) for path in self.unignored_files
-                 if is_interesting(path))
-=======
         paths = ((path, self.tree.source_encoding)
                  for path in self.unignored_files if is_interesting(path))
->>>>>>> 66e7e9fe
         self.tree_analysis = TreeAnalysis(
             python_path=self.plugin_config.python_path,
             source_folder=self.tree.source_folder,
@@ -92,7 +81,7 @@
     """
 
     def __init__(self, file_to_index, tree_analysis):
-        self.module_path = file_to_index.module_path  # For QualNameVisitor
+        self.abs_module_name = file_to_index.abs_module_name  # For QualNameVisitor
         super(IndexingNodeVisitor, self).__init__()
 
         self.file_to_index = file_to_index
@@ -126,11 +115,15 @@
                 call_needles.append((function_name, start, end))
 
             # Show menu for jumping to the definition of this function.
-            qualname = self.module_path + '.' + function_name
+            qualname = self.abs_module_name + '.' + function_name
             function_def = self.tree_analysis.get_definition(qualname)
             if function_def:
+                import q
+                q(function_def.name)
+                q(function_def.module.name)
+                q(function_def.module.path)
                 menu = definition_menu(self.file_to_index.tree,
-                                       function_def.path, function_def.line)
+                                       function_def.module.path, function_def.line)
                 self.yield_ref(start, end, menu)
 
         self.generic_visit(node)
@@ -160,7 +153,6 @@
         self.yield_ref(start, end,
                        class_menu(self.file_to_index.tree, node.qualname))
 
-
     def visit_ClassFunction(self, class_node, function_node):
         function_qualname = class_node.qualname + '.' + function_node.name
         start, end = self.file_to_index.get_node_start_end(function_node)
@@ -181,12 +173,6 @@
                               name=name, qualname=qualname,
                               start=start, end=end)
 
-<<<<<<< HEAD
-=======
-    def get_class_name(self, class_node):
-        return self.file_to_index.abs_module_name + '.' + class_node.name
-
->>>>>>> 66e7e9fe
     def yield_needle(self, *args, **kwargs):
         needle = line_needle(*args, **kwargs)
         self.needles.append(needle)
@@ -209,11 +195,7 @@
         super(FileToIndex, self).__init__(path, contents, plugin_name, tree)
 
         self.tree_analysis = tree_analysis
-<<<<<<< HEAD
-        self.module_path = path_to_module(tree_analysis.python_path, self.path)
-=======
         self.abs_module_name = path_to_module(tree_analysis.python_path, self.path)
->>>>>>> 66e7e9fe
 
         self._visitor = None
 

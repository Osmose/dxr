/* jshint devel:true, esnext: true */
/* globals nunjucks: true, $ */

/**
 * This file consists of three major pieces of functionality for a file view:
 * 1) Multi-select highlight lines with shift key and set window.location.hash
 * 2) Toggle the .highlighted class for a single line and set window.location.hash
 * 3) Highlight lines when page loads, if a numbered window.location.hash exists
 */

$(function () {
    'use strict';
    var container = $('#line-numbers');

    //first bind to all .line-number click events only
    container.on('click', '.line-number', function (event) {
        var line = null,
            lastSelectedNum = null,
            //get the clicked line number
            clickedNum = parseInt($(this).attr('id'), 10),
            selected = null;

        //multiselect on shiftkey modifier combined with click
        if (event.shiftKey) {
            var lastSelected = $('.last-selected');
            // on shift, find last-selected code element
            // if lastSelectedNum less than clickedNum go back
            // else if lastSelectedNum greater than line id, go forward
            line = $('#' + clickedNum);
            lastSelectedNum = parseInt(lastSelected.attr('id'), 10);
            if (lastSelectedNum === clickedNum) {
                //toggle a single shiftclicked line
                line.removeClass('last-selected highlighted clicked');
            } else if (lastSelectedNum < clickedNum) {
                //shiftclick descending down the page
                line.addClass('clicked');
                selected = $('.last-selected').nextUntil($('.clicked'));
                // on last element add last-selected class
                $('.line-number').removeClass('clicked highlighted');
            } else if (lastSelectedNum > clickedNum) {
                //shiftclick ascending up the page
                $('.line-number').removeClass('highlighted clicked');
                line.addClass('clicked');
                selected = $('.clicked').nextUntil(lastSelected);
            }
            selected.each(function () {
                selected.addClass('highlighted');
            });

            // since all highlighed items are stripped, add one back
            lastSelected.addClass('highlighted');
            line.addClass('highlighted');
            setWindowHash(clickedNum, lastSelectedNum);

        //single non-shift modified click toggle here
        } else {
            var lastSelected = $('.last-selected'),
                highlightedLines = $('highlighted');
            line = $('#' + clickedNum);
            //Remove existing highlights.
<<<<<<< HEAD
            $('.highlighted').removeClass('last-selected highlighted');
=======
            $('.highlighted').removeClass('last-selected highlighted clicked');
>>>>>>> 1c93ad16
            //toggle highlighting on for any line that was not previously clicked
            if (parseInt(lastSelected.attr('id'), 10) !== clickedNum) {
                //With this we're one better than github, which doesn't allow toggling single lines
                line.toggleClass('last-selected highlighted');
                setWindowHash(clickedNum, false);
            } else {
                history.replaceState(null, '', '#');
            }
        }
    });

    //set the window.location.hash to the highlighted lines
    function setWindowHash(clickedNum, lastSelectedNum) {
        var windowHighlightedLines = null;
        //order of line numbers matters in the url so detect it here
        if (lastSelectedNum === false) {
            windowHighlightedLines = clickedNum;
        } else if (clickedNum < lastSelectedNum) {
            windowHighlightedLines = clickedNum + '-' + lastSelectedNum;
        } else {
            windowHighlightedLines = lastSelectedNum + '-' + clickedNum;
        }
        //window.location.hash causes scrolling, even with a method similar to dxr.js scrollIntoView.
        //history.replaceState accomplishes the same thing without any scrolling whatsoever.
        history.replaceState(null, '', '#' + windowHighlightedLines);
    }

    //highlight line(s) if someone visits a url directly with an #anchor
    $(document).ready(function () {
        var hash = window.location.hash.substring(1),
            lines = hash.split('-'),
            lineStart = '#' + lines[0],
            lineEnd = '#' + lines[1],
            jumpPosition = $(lineStart).offset();

        //check the anchor actually exists, otherwise do nothing
        if ($(lineStart).length) {
            //handle multi-line highlights
            if (lines.length > 1) {
                $(lineStart).addClass('highlighted');
                var selected = $(lineStart).nextUntil(lineEnd);
                selected.addClass('highlighted');
                $(lineEnd).addClass('highlighted');
            //handle a single line highlight
            } else {
                $(lineStart).addClass('last-selected highlighted');
            }
            //for directly linked line(s), scroll to the offset minus 150px for fixed search bar height
            window.scrollTo(0, jumpPosition.top - 150);
        }
    });

});<|MERGE_RESOLUTION|>--- conflicted
+++ resolved
@@ -58,11 +58,7 @@
                 highlightedLines = $('highlighted');
             line = $('#' + clickedNum);
             //Remove existing highlights.
-<<<<<<< HEAD
-            $('.highlighted').removeClass('last-selected highlighted');
-=======
             $('.highlighted').removeClass('last-selected highlighted clicked');
->>>>>>> 1c93ad16
             //toggle highlighting on for any line that was not previously clicked
             if (parseInt(lastSelected.attr('id'), 10) !== clickedNum) {
                 //With this we're one better than github, which doesn't allow toggling single lines
